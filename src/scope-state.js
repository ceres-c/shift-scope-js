--- conflicted
+++ resolved
@@ -18,11 +18,7 @@
 import { Declaration, DeclarationType } from './declaration';
 import { Reference } from './reference';
 import { Scope, GlobalScope, ScopeType } from './scope';
-<<<<<<< HEAD
-import { Property, Variable } from './variable';
-=======
 import { BindingArray, Property, Variable } from './variable';
->>>>>>> 4b4e50ea
 
 function merge(multiMap, otherMultiMap) {
   otherMultiMap.forEachEntry((v, k) => {
@@ -66,7 +62,7 @@
       potentiallyVarScopedFunctionDeclarations = new MultiMap, // for B.3.3
       hasParameterExpressions = false,
       lastBinding = null, // Keep track of the path(s) to the most recent identifier(s) to which references or subproperties are added.
-      dataProperties = new Map,
+      dataProperties = new Map, // TODO change name? This is used for both properties in ObjectExpressions as target and sources
       prpForParent = [], // List of dataProperties maps (or list of maps) from child ObjectExpression elements (order preserved)
       isArrayAT = false, // Marks wether this state comes from an ArrayAssignmentTarget
       isArrayExpr = false, // Marks wether this state comes from an ArrayExpression
@@ -229,7 +225,7 @@
     const newNodeFromPath = (p, name) => p.includes('.') ? new Property({name: name}) : new Variable({name: name});
 
     let s = new ScopeState(this);
-    this.bindingsForParent.forEach(binding => {
+    this.bindingsForParent.forEach(binding => { // TODO flatten bindings as well?
       let current = s.getNodeFromPath(binding.path) || newNodeFromPath(binding.path, binding.name);
       let result = s.setNodeInPath(binding.path, current.addReference(new Reference(binding.node, accessibility)));
       if (!result) {
@@ -269,13 +265,19 @@
 
   setRest() {
     let s = new ScopeState(this);
-    s.atsForParent = new BindingArray({bindings: s.atsForParent.map(b => b.setRest())});
+    // TODO do the same for bindings
+    if (s.isArrayAT) {
+      s.atsForParent = s.atsForParent.setRest();
+    } else {
+      s.atsForParent = new BindingArray({bindings: s.atsForParent.map(b => b.setRest()), rest: s.atsForParent.isRest});
+    }
     return s;
   }
 
   rejectProperties() {
     let s = new ScopeState(this);
-    s.atsForParent = new BindingArray({bindings: s.atsForParent.map(b => b.isArray ? b : b.rejectProperties())});
+    // TODO do the same for bindings
+    s.atsForParent = new BindingArray({bindings: s.atsForParent.map(b => b.isArray ? b : b.rejectProperties()), rest: s.atsForParent.isRest});
     return s;
   }
 
@@ -299,23 +301,16 @@
     const zipRest = (a, b) => Array.from(Array(b.length), (_, i) => [a[Math.min(i, a.length - 1)], b[i]]);
 
     function recursiveCore(targets, sources) {
-<<<<<<< HEAD
-      if (targets.length === 0) {
-        return;
-      }
-      if (Array.isArray(targets[targets.length - 1])) {
-=======
-
-      debugger;
 
       if (targets.get(targets.length - 1).isRest && targets.get(targets.length - 1).isArray) {
->>>>>>> 4b4e50ea
+        // TODO instead call recursiveCore again with rest array and remaining sources at the end of this function, to make it more straightforward
+
         // Workaround for destructuring assignments yielding unbalanced trees
         // e.g. `[a, ...[rest, rest2]] = [{x: 1}, {y: 2}, {z: 3}]`
 
         let src = [];
         src.push(...sources.slice(0, targets.length-1));
-        src.push(sources.slice(targets.length-1, targets.length-1 + targets[targets.length-1].length));
+        src.push(sources.slice(targets.length-1, targets.length-1 + targets.get(targets.length - 1).length));
         sources = src;
       }
 
@@ -349,8 +344,8 @@
     }
 
     let s = new ScopeState(this);
-    recursiveCore(s.atsForParent, s.prpForParent);
-    recursiveCore(s.bindingsForParent, s.prpForParent);
+    s.atsForParent.length > 0 && recursiveCore(s.atsForParent, s.prpForParent);
+    s.bindingsForParent.length > 0 && recursiveCore(s.bindingsForParent, s.prpForParent);
     if (s.isArrayAT) { // TODO s.isArrayBinding
       // e.g. a = [b] = [{x: 1}]
       s.prpForParent = [];
@@ -359,7 +354,7 @@
   }
 
   // Side effect: will delete all atsForParent, when this.isObjectAT === true
-  mergeObjectAssignment() { // TODO modify this function to work with BindingArray
+  mergeObjectAssignment() {
     function addProperties(binding, properties) { // properties is a Map
       let path = binding.path;
       let current = s.getNodeFromPath(path);
@@ -386,10 +381,10 @@
 
     commonAts.forEach(b => addProperties(b, prp.get(b.name).properties));
 
-    if(ats[ats.length - 1].isRest) {
+    if(ats.get(ats.length - 1).isRest) {
       let remainingProperties = new Map(prp);
       commonAts.forEach(ats => remainingProperties.delete(ats.name));
-      addProperties(ats[ats.length - 1], remainingProperties);
+      addProperties(ats.get(ats.length - 1), remainingProperties);
     }
     s.isObjectAT = false;
     s.atsForParent = new BindingArray;
@@ -400,8 +395,8 @@
     let recursiveCore = (b) => Array.isArray(b) ? b.map(recursiveCore) : b.prependSearchPath(n);
 
     let s = new ScopeState(this);
-    s.atsForParent = s.atsForParent.map(ats => recursiveCore(ats));
-    s.bindingsForParent = s.bindingsForParent.map(binding => recursiveCore(binding));
+    s.atsForParent = new BindingArray({bindings: s.atsForParent.map(recursiveCore), rest: s.atsForParent.isRest});
+    s.bindingsForParent = new BindingArray({bindings: s.bindingsForParent.map(recursiveCore), rest: s.bindingsForParent.isRest});
     return s;
   }
 
